run_outputs*
.DS_Store
.benchmarks
data
.data
results
processed
raw
*.pkl

# Logs
logs
*.log

# Runtime data
pids
*.pid
*.seed
*.pid.lock
# dotenv environment variables file
.env

#ignore python
# Byte-compiled / optimized / DLL files
__pycache__/
*.py[cod]
*$py.class

# C extensions
*.so

# Distribution / packaging
.Python
env/
build/
develop-eggs/
dist/
downloads/
eggs/
.eggs/
lib/
lib64/
parts/
sdist/
var/
wheels/
*.egg-info/
.installed.cfg
*.egg

# PyInstaller
#  Usually these files are written by a python script from a template
#  before PyInstaller builds the exe, so as to inject date/other infos into it.
*.manifest
*.spec

# Installer logs
pip-log.txt
pip-delete-this-directory.txt

# Unit test / coverage reports
htmlcov/
.tox/
.coverage
.coverage.*
.cache
.pytest_cache
nosetests.xml
coverage.xml
*,cover
.hypothesis/
*.out
adam.unittest.save

# Translations
*.mo
*.pot

# Django stuff:
*.log
local_settings.py

# Flask stuff:
instance/
.webassets-cache

# Scrapy stuff:
.scrapy

# Sphinx documentation
build/

# PyBuilder
target/

# Jupyter Notebook
.ipynb_checkpoints

# pyenv
.python-version

# celery beat schedule file
celerybeat-schedule

# SageMath parsed files
*.sage.py

# dotenv
.env

# virtualenv
.venv
venv/
ENV/

<<<<<<< HEAD
# IDE settings
=======
# IDEs
.idea

# Spyder project settings
>>>>>>> 1935c522
.spyderproject
.idea

# Rope project settings
.ropeproject

# tmp files
*.swn
*.swo
*.swp
*~<|MERGE_RESOLUTION|>--- conflicted
+++ resolved
@@ -113,14 +113,10 @@
 venv/
 ENV/
 
-<<<<<<< HEAD
-# IDE settings
-=======
 # IDEs
 .idea
 
 # Spyder project settings
->>>>>>> 1935c522
 .spyderproject
 .idea
 
